name: build

on:
  pull_request:
    paths-ignore:
      - '**.md'
      - '*.txt'
      - '.gitignore'
      - 'docs/*'
  push:
    branches:
      - master
    paths-ignore:
      - '**.md'
      - '*.txt'
      - '.gitignore'
      - 'docs/*'
  release:
    types: [published]

  workflow_dispatch:

jobs:
  windows-msys:
    name: ${{ matrix.config }} Windows ${{ matrix.arch }}
    runs-on: windows-latest
    strategy:
      fail-fast: false
      matrix:
        arch: [x86, x86_64]
        cc: [gcc]
        config: [Release]
        include:
          - arch: x86
            msystem: MINGW32
            prefix: mingw-w64-i686

          - arch: x86_64
            msystem: MINGW64
            prefix: mingw-w64-x86_64

          - config: Release
            rule: install

    defaults:
      run:
        shell: msys2 {0}

    steps:
    - uses: msys2/setup-msys2@v2
      with:
        install: ${{ matrix.prefix }}-binutils ${{ matrix.prefix }}-make ${{ matrix.prefix }}-${{ matrix.cc }}
        msystem: ${{ matrix.msystem }}
        path-type: minimal
        release: false
        update: false

    - uses: actions/checkout@v2
      with:
        submodules: recursive

    - name: Build
      run: |
<<<<<<< HEAD
        make ${{ matrix.rule }} -j 8 ARCH=${{ matrix.arch }} CC=${{ matrix.cc }} DESTDIR=bin USE_RENDERER_DLOPEN=0 USE_SDL=0 USE_VULKAN=1 CNAME=urbanterror-slim-vulkan BUILD_SERVER=0
=======
        make ${{ matrix.rule }} -j 8 ARCH=${{ matrix.arch }} CC=${{ matrix.cc }} DESTDIR=bin USE_SDL=0 USE_RENDERER_DLOPEN=0 RENDERER_DEFAULT=vulkan CNAME=quake3e-vulkan BUILD_SERVER=0
>>>>>>> 1de1918f
        make clean ARCH=${{ matrix.arch }}
        make ${{ matrix.rule }} -j 8 ARCH=${{ matrix.arch }} CC=${{ matrix.cc }} DESTDIR=bin USE_SDL=0 USE_RENDERER_DLOPEN=0 RENDERER_DEFAULT=opengl

    - uses: actions/upload-artifact@v2
      if: matrix.cc == 'gcc' && matrix.config == 'Release'
      with:
        name: windows-mingw-${{ matrix.arch }}
        path: bin
        if-no-files-found: error
        retention-days: 5

  windows-msvc:
    name: ${{ matrix.config }} Windows ${{ matrix.arch }}
    runs-on: windows-latest
    strategy:
      fail-fast: false
      matrix:
        arch: [arm64, x86, x64]
        config: [Release]
        include:
          - arch: arm64
            platform: ARM64
            suffix: .arm64
            pkg_suffix: arm64

          - arch: x86
            platform: Win32
            pkg_suffix: x86

          - arch: x64
            platform: x64
            suffix: .x64
            pkg_suffix: x86_64

    steps:
    - uses: microsoft/setup-msbuild@v1.0.2

    - uses: actions/checkout@v2
      with:
        submodules: recursive

    - name: Build
      run: |
        mkdir bin

        msbuild code\win32\msvc2017\quake3e-ded.vcxproj -m -p:TargetName=urbanterror-slim.ded,Configuration=${{ matrix.config }},Platform=${{ matrix.platform }}

        copy code\win32\msvc2017\output\urbanterror-slim.ded.exe bin\urbanterror-slim.ded${{ matrix.suffix }}.exe

        msbuild code\win32\msvc2017\renderer.vcxproj -m -p:Configuration=${{ matrix.config }},Platform=${{ matrix.platform }}
        msbuild code\win32\msvc2017\quake3e.vcxproj -m -p:TargetName=urbanterror-slim,Configuration=${{ matrix.config }},Platform=${{ matrix.platform }},UseWasapi=USE_WASAPI=0

        copy code\win32\msvc2017\output\urbanterror-slim.exe bin\urbanterror-slim${{ matrix.suffix }}.exe

        msbuild code\win32\msvc2017\renderer.vcxproj -t:Clean -m -p:Configuration=${{ matrix.config }},Platform=${{ matrix.platform }}
        msbuild code\win32\msvc2017\quake3e.vcxproj -t:Clean -m -p:TargetName=urbanterror-slim,Configuration=${{ matrix.config }},Platform=${{ matrix.platform }}

        msbuild code\win32\msvc2017\renderervk.vcxproj -m -p:Configuration=${{ matrix.config }},Platform=${{ matrix.platform }}
        msbuild code\win32\msvc2017\quake3e.vcxproj -m -p:TargetName=urbanterror-slim,Configuration=${{ matrix.config }},Platform=${{ matrix.platform }},UseWasapi=USE_WASAPI=0

        copy code\win32\msvc2017\output\urbanterror-slim.exe bin\urbanterror-slim-vulkan${{ matrix.suffix }}.exe

    - uses: actions/upload-artifact@v2
      if: ${{ matrix.config == 'Release' }}
      with:
        name: windows-msvc-${{ matrix.pkg_suffix }}
        path: bin
        if-no-files-found: error
        retention-days: 5
        
  ubuntu-x86:
    name: ${{ matrix.config }} Ubuntu ${{ matrix.arch }}
    runs-on: ubuntu-20.04
    strategy:
      fail-fast: false
      matrix:
        arch: [x86, x86_64]
        cc: [gcc]
        config: [Release]
        include:
          - config: Release
            rule: install
          - arch: x86
            use_sdl: USE_SDL=0
          - arch: x86_64
            use_sdl: USE_SDL=1

    steps:
    - name: Install tools
      run: |
        if [ ${{ matrix.arch }} == "x86" ]; then
          sudo dpkg --add-architecture i386
          sudo apt-get -qq update
          sudo apt-get -y install gcc-multilib libcurl4-openssl-dev:i386 mesa-common-dev:i386 libxxf86dga-dev:i386 libxrandr-dev:i386 libxxf86vm-dev:i386 libasound-dev:i386
        else
          sudo apt-get -qq update
          sudo apt-get -y install libcurl4-openssl-dev mesa-common-dev libxxf86dga-dev libxrandr-dev libxxf86vm-dev libasound-dev libsdl2-dev
        fi

    - uses: actions/checkout@v2
      with:
        submodules: recursive

    - name: Build
      run: |
<<<<<<< HEAD
        make ${{ matrix.rule }} -j 8 ARCH=${{ matrix.arch }} CC=${{ matrix.cc }} DESTDIR=bin USE_RENDERER_DLOPEN=0 ${{ matrix.use_sdl }} USE_VULKAN=1 CNAME=urbanterror-slim-vulkan BUILD_SERVER=0
=======
        make ${{ matrix.rule }} -j 8 ARCH=${{ matrix.arch }} CC=${{ matrix.cc }} DESTDIR=bin ${{ matrix.use_sdl }} USE_RENDERER_DLOPEN=0 RENDERER_DEFAULT=vulkan CNAME=quake3e-vulkan BUILD_SERVER=0
>>>>>>> 1de1918f
        make clean ARCH=${{ matrix.arch }} 
        make ${{ matrix.rule }} -j 8 ARCH=${{ matrix.arch }} CC=${{ matrix.cc }} DESTDIR=bin ${{ matrix.use_sdl }} USE_RENDERER_DLOPEN=0 RENDERER_DEFAULT=opengl

    - uses: actions/upload-artifact@v2
      if: matrix.cc == 'gcc' && matrix.config == 'Release'
      with:
        name: linux-${{ matrix.arch }}
        path: bin
        if-no-files-found: error
        retention-days: 5

  ubuntu-arm:
    name: ${{ matrix.config }} Ubuntu ${{ matrix.arch }}
    runs-on: ubuntu-latest
    strategy:
      fail-fast: false
      matrix:
        arch: [aarch64, armv7]
        cc: [gcc]
        config: [Release]
        include:
          - config: Release
            rule: install

    steps:
    - uses: actions/checkout@v2
      if: false
      with:
        submodules: recursive

    - name: Build ${{ matrix.arch }}
      uses: uraimo/run-on-arch-action@v2.0.5
      if: false
      with:
        arch: ${{ matrix.arch }}
        distro: ubuntu20.04
        githubToken: ${{ github.token }}
        shell: /bin/sh
        run: |
          apt-get -qq update
          apt-get install -y make gcc g++
          apt-get -y install libcurl4-openssl-dev mesa-common-dev libxxf86dga-dev libxrandr-dev libxxf86vm-dev libasound-dev
<<<<<<< HEAD
          make ${{ matrix.rule }} -j 4 ARCH=${{ matrix.arch }} CC=${{ matrix.cc }} DESTDIR=bin USE_RENDERER_DLOPEN=0 USE_SDL=0 USE_VULKAN=1 CNAME=urbanterror-slim-vulkan BUILD_SERVER=0
=======
          make ${{ matrix.rule }} -j 4 ARCH=${{ matrix.arch }} CC=${{ matrix.cc }} DESTDIR=bin USE_SDL=0 USE_RENDERER_DLOPEN=0 RENDERER_DEFAULT=vulkan CNAME=quake3e-vulkan BUILD_SERVER=0
>>>>>>> 1de1918f
          make clean ARCH=${{ matrix.arch }} 
          make ${{ matrix.rule }} -j 4 ARCH=${{ matrix.arch }} CC=${{ matrix.cc }} DESTDIR=bin USE_SDL=0 USE_RENDERER_DLOPEN=0 RENDERER_DEFAULT=opengl

    - uses: actions/upload-artifact@v2
      if: false
      #if: matrix.cc == 'gcc' && matrix.config == 'Release'
      with:
        name: linux-${{ matrix.arch }}
        path: bin
        if-no-files-found: error
        retention-days: 5

  macos-x86:
    name: ${{ matrix.config }} macOS x86_64
    runs-on: macos-latest
    strategy:
      fail-fast: false
      matrix:
        arch: [x86_64]
        cc: [clang]
        config: [Release]
        include:
          - config: Release
            rule: install

    steps:
    - name: Install tools
      run: brew install coreutils sdl2

    - uses: actions/checkout@v2
      with:
        submodules: recursive

    - name: Build
      run: |
<<<<<<< HEAD
        make ${{ matrix.rule }} -j 4 CC=${{ matrix.cc }} DESTDIR=bin INSTALL=ginstall USE_RENDERER_DLOPEN=0 USE_VULKAN=1 CNAME=urbanterror-slim-vulkan BUILD_SERVER=0
=======
        make ${{ matrix.rule }} -j 4 CC=${{ matrix.cc }} DESTDIR=bin INSTALL=ginstall USE_RENDERER_DLOPEN=0 RENDERER_DEFAULT=vulkan CNAME=quake3e-vulkan BUILD_SERVER=0
>>>>>>> 1de1918f
        make clean ARCH=${{ matrix.arch }} 
        make ${{ matrix.rule }} -j 4 CC=${{ matrix.cc }} DESTDIR=bin INSTALL=ginstall USE_RENDERER_DLOPEN=0 RENDERER_DEFAULT=opengl

    - uses: actions/upload-artifact@v2
      if: matrix.cc == 'clang' && matrix.config == 'Release'
      with:
        name: macos-${{ matrix.arch }}
        path: bin
        if-no-files-found: error
        retention-days: 5

  create-testing:
    if: github.ref == 'refs/heads/master' && github.event_name == 'push' || github.event_name == 'workflow_dispatch'
    needs: [windows-msys, windows-msvc, ubuntu-x86, ubuntu-arm, macos-x86]
    runs-on: ubuntu-latest
    steps:
      - name: Download Artifacts
        uses: actions/download-artifact@v2

      - name: Create binary archives
        run: |
          7z a -r urt-slim-linux-x86.zip           ./linux-x86/*
          7z a -r urt-slim-linux-x86_64.zip         ./linux-x86_64/*
          7z a -r urt-slim-windows-mingw-x86.zip    ./windows-mingw-x86/*
          7z a -r urt-slim-windows-mingw-x86_64.zip ./windows-mingw-x86_64/*
          7z a -r urt-slim-windows-msvc-x86.zip     ./windows-msvc-x86/*
          7z a -r urt-slim-windows-msvc-x86_64.zip  ./windows-msvc-x86_64/*
          7z a -r urt-slim-windows-msvc-arm64.zip   ./windows-msvc-arm64/*
          7z a -r urt-slim-macos-x86_64.zip         ./macos-x86_64/*
#         7z a -r urt-slim-linux-aarch64.zip  ./linux-aarch64/*
#         7z a -r urt-slim-linux-armv7.zip    ./linux-armv7/*

      - name: Create latest build
        uses: marvinpinto/action-automatic-releases@latest
        with:
          repo_token: ${{ secrets.GITHUB_TOKEN }}
          automatic_release_tag: "latest"
          prerelease: false
          title: Latest Build
          files: |
            *.zip

  update-release:
    if: ${{ github.event_name == 'release' }}
    needs: [windows-msys, windows-msvc, ubuntu-x86, ubuntu-arm, macos-x86]
    runs-on: ubuntu-latest

    strategy:
      matrix:
        include:
          # - artifact_dir: linux-aarch64
          #   artifact_name: urt-slim-linux-aarch64.zip

          # - artifact_dir: linux-armv7
          #  artifact_name: urt-slim-linux-armv7.zip

          - artifact_dir: linux-x86
            artifact_name: urt-slim-linux-x86.zip

          - artifact_dir: linux-x86_64
            artifact_name: urt-slim-linux-x86_64.zip

          - artifact_dir: windows-mingw-x86
<<<<<<< HEAD
            artifact_name: urt-slim-windows-mingw-x86.zip

          - artifact_dir: windows-mingw-x86_64
            artifact_name: urt-slim-windows-mingw-x86_64.zip

          - artifact_dir: windows-msvc-x86
            artifact_name: urt-slim-windows-msvc-x86.zip

          - artifact_dir: windows-msvc-x86_64
            artifact_name: urt-slim-windows-msvc-x86_64.zip

          - artifact_dir: windows-msvc-arm64
            artifact_name: urt-slim-windows-msvc-arm64.zip
=======
#           artifact_name: quake3e-windows-mingw-x86.zip
            artifact_name: quake3e-windows-x86.zip 

          - artifact_dir: windows-mingw-x86_64
#           artifact_name: quake3e-windows-mingw-x86_64.zip
            artifact_name: quake3e-windows-x86_64.zip

#         - artifact_dir: windows-msvc-x86
#           artifact_name: quake3e-windows-msvc-x86.zip

#         - artifact_dir: windows-msvc-x86_64
#           artifact_name: quake3e-windows-msvc-x86_64.zip

          - artifact_dir: windows-msvc-arm64
#           artifact_name: quake3e-windows-msvc-arm64.zip
            artifact_name: quake3e-windows-arm64.zip
>>>>>>> 1de1918f

          - artifact_dir: macos-x86_64
            artifact_name: urt-slim-macos-x86_64.zip

    steps:
      - name: Download Artifacts
        uses: actions/download-artifact@v2

      - name: Create archive
        run: 7z a -r ${{ matrix.artifact_name }} ./${{ matrix.artifact_dir }}/*

      - name: Upload archive
        uses: "svenstaro/upload-release-action@v2"
        with:
          repo_token: ${{ secrets.GITHUB_TOKEN }}
          tag: ${{ github.ref }}
          overwrite: true
          file: ${{ matrix.artifact_name }}
<|MERGE_RESOLUTION|>--- conflicted
+++ resolved
@@ -1,378 +1,343 @@
-name: build
-
-on:
-  pull_request:
-    paths-ignore:
-      - '**.md'
-      - '*.txt'
-      - '.gitignore'
-      - 'docs/*'
-  push:
-    branches:
-      - master
-    paths-ignore:
-      - '**.md'
-      - '*.txt'
-      - '.gitignore'
-      - 'docs/*'
-  release:
-    types: [published]
-
-  workflow_dispatch:
-
-jobs:
-  windows-msys:
-    name: ${{ matrix.config }} Windows ${{ matrix.arch }}
-    runs-on: windows-latest
-    strategy:
-      fail-fast: false
-      matrix:
-        arch: [x86, x86_64]
-        cc: [gcc]
-        config: [Release]
-        include:
-          - arch: x86
-            msystem: MINGW32
-            prefix: mingw-w64-i686
-
-          - arch: x86_64
-            msystem: MINGW64
-            prefix: mingw-w64-x86_64
-
-          - config: Release
-            rule: install
-
-    defaults:
-      run:
-        shell: msys2 {0}
-
-    steps:
-    - uses: msys2/setup-msys2@v2
-      with:
-        install: ${{ matrix.prefix }}-binutils ${{ matrix.prefix }}-make ${{ matrix.prefix }}-${{ matrix.cc }}
-        msystem: ${{ matrix.msystem }}
-        path-type: minimal
-        release: false
-        update: false
-
-    - uses: actions/checkout@v2
-      with:
-        submodules: recursive
-
-    - name: Build
-      run: |
-<<<<<<< HEAD
-        make ${{ matrix.rule }} -j 8 ARCH=${{ matrix.arch }} CC=${{ matrix.cc }} DESTDIR=bin USE_RENDERER_DLOPEN=0 USE_SDL=0 USE_VULKAN=1 CNAME=urbanterror-slim-vulkan BUILD_SERVER=0
-=======
-        make ${{ matrix.rule }} -j 8 ARCH=${{ matrix.arch }} CC=${{ matrix.cc }} DESTDIR=bin USE_SDL=0 USE_RENDERER_DLOPEN=0 RENDERER_DEFAULT=vulkan CNAME=quake3e-vulkan BUILD_SERVER=0
->>>>>>> 1de1918f
-        make clean ARCH=${{ matrix.arch }}
-        make ${{ matrix.rule }} -j 8 ARCH=${{ matrix.arch }} CC=${{ matrix.cc }} DESTDIR=bin USE_SDL=0 USE_RENDERER_DLOPEN=0 RENDERER_DEFAULT=opengl
-
-    - uses: actions/upload-artifact@v2
-      if: matrix.cc == 'gcc' && matrix.config == 'Release'
-      with:
-        name: windows-mingw-${{ matrix.arch }}
-        path: bin
-        if-no-files-found: error
-        retention-days: 5
-
-  windows-msvc:
-    name: ${{ matrix.config }} Windows ${{ matrix.arch }}
-    runs-on: windows-latest
-    strategy:
-      fail-fast: false
-      matrix:
-        arch: [arm64, x86, x64]
-        config: [Release]
-        include:
-          - arch: arm64
-            platform: ARM64
-            suffix: .arm64
-            pkg_suffix: arm64
-
-          - arch: x86
-            platform: Win32
-            pkg_suffix: x86
-
-          - arch: x64
-            platform: x64
-            suffix: .x64
-            pkg_suffix: x86_64
-
-    steps:
-    - uses: microsoft/setup-msbuild@v1.0.2
-
-    - uses: actions/checkout@v2
-      with:
-        submodules: recursive
-
-    - name: Build
-      run: |
-        mkdir bin
-
-        msbuild code\win32\msvc2017\quake3e-ded.vcxproj -m -p:TargetName=urbanterror-slim.ded,Configuration=${{ matrix.config }},Platform=${{ matrix.platform }}
-
-        copy code\win32\msvc2017\output\urbanterror-slim.ded.exe bin\urbanterror-slim.ded${{ matrix.suffix }}.exe
-
-        msbuild code\win32\msvc2017\renderer.vcxproj -m -p:Configuration=${{ matrix.config }},Platform=${{ matrix.platform }}
-        msbuild code\win32\msvc2017\quake3e.vcxproj -m -p:TargetName=urbanterror-slim,Configuration=${{ matrix.config }},Platform=${{ matrix.platform }},UseWasapi=USE_WASAPI=0
-
-        copy code\win32\msvc2017\output\urbanterror-slim.exe bin\urbanterror-slim${{ matrix.suffix }}.exe
-
-        msbuild code\win32\msvc2017\renderer.vcxproj -t:Clean -m -p:Configuration=${{ matrix.config }},Platform=${{ matrix.platform }}
-        msbuild code\win32\msvc2017\quake3e.vcxproj -t:Clean -m -p:TargetName=urbanterror-slim,Configuration=${{ matrix.config }},Platform=${{ matrix.platform }}
-
-        msbuild code\win32\msvc2017\renderervk.vcxproj -m -p:Configuration=${{ matrix.config }},Platform=${{ matrix.platform }}
-        msbuild code\win32\msvc2017\quake3e.vcxproj -m -p:TargetName=urbanterror-slim,Configuration=${{ matrix.config }},Platform=${{ matrix.platform }},UseWasapi=USE_WASAPI=0
-
-        copy code\win32\msvc2017\output\urbanterror-slim.exe bin\urbanterror-slim-vulkan${{ matrix.suffix }}.exe
-
-    - uses: actions/upload-artifact@v2
-      if: ${{ matrix.config == 'Release' }}
-      with:
-        name: windows-msvc-${{ matrix.pkg_suffix }}
-        path: bin
-        if-no-files-found: error
-        retention-days: 5
-        
-  ubuntu-x86:
-    name: ${{ matrix.config }} Ubuntu ${{ matrix.arch }}
-    runs-on: ubuntu-20.04
-    strategy:
-      fail-fast: false
-      matrix:
-        arch: [x86, x86_64]
-        cc: [gcc]
-        config: [Release]
-        include:
-          - config: Release
-            rule: install
-          - arch: x86
-            use_sdl: USE_SDL=0
-          - arch: x86_64
-            use_sdl: USE_SDL=1
-
-    steps:
-    - name: Install tools
-      run: |
-        if [ ${{ matrix.arch }} == "x86" ]; then
-          sudo dpkg --add-architecture i386
-          sudo apt-get -qq update
-          sudo apt-get -y install gcc-multilib libcurl4-openssl-dev:i386 mesa-common-dev:i386 libxxf86dga-dev:i386 libxrandr-dev:i386 libxxf86vm-dev:i386 libasound-dev:i386
-        else
-          sudo apt-get -qq update
-          sudo apt-get -y install libcurl4-openssl-dev mesa-common-dev libxxf86dga-dev libxrandr-dev libxxf86vm-dev libasound-dev libsdl2-dev
-        fi
-
-    - uses: actions/checkout@v2
-      with:
-        submodules: recursive
-
-    - name: Build
-      run: |
-<<<<<<< HEAD
-        make ${{ matrix.rule }} -j 8 ARCH=${{ matrix.arch }} CC=${{ matrix.cc }} DESTDIR=bin USE_RENDERER_DLOPEN=0 ${{ matrix.use_sdl }} USE_VULKAN=1 CNAME=urbanterror-slim-vulkan BUILD_SERVER=0
-=======
-        make ${{ matrix.rule }} -j 8 ARCH=${{ matrix.arch }} CC=${{ matrix.cc }} DESTDIR=bin ${{ matrix.use_sdl }} USE_RENDERER_DLOPEN=0 RENDERER_DEFAULT=vulkan CNAME=quake3e-vulkan BUILD_SERVER=0
->>>>>>> 1de1918f
-        make clean ARCH=${{ matrix.arch }} 
-        make ${{ matrix.rule }} -j 8 ARCH=${{ matrix.arch }} CC=${{ matrix.cc }} DESTDIR=bin ${{ matrix.use_sdl }} USE_RENDERER_DLOPEN=0 RENDERER_DEFAULT=opengl
-
-    - uses: actions/upload-artifact@v2
-      if: matrix.cc == 'gcc' && matrix.config == 'Release'
-      with:
-        name: linux-${{ matrix.arch }}
-        path: bin
-        if-no-files-found: error
-        retention-days: 5
-
-  ubuntu-arm:
-    name: ${{ matrix.config }} Ubuntu ${{ matrix.arch }}
-    runs-on: ubuntu-latest
-    strategy:
-      fail-fast: false
-      matrix:
-        arch: [aarch64, armv7]
-        cc: [gcc]
-        config: [Release]
-        include:
-          - config: Release
-            rule: install
-
-    steps:
-    - uses: actions/checkout@v2
-      if: false
-      with:
-        submodules: recursive
-
-    - name: Build ${{ matrix.arch }}
-      uses: uraimo/run-on-arch-action@v2.0.5
-      if: false
-      with:
-        arch: ${{ matrix.arch }}
-        distro: ubuntu20.04
-        githubToken: ${{ github.token }}
-        shell: /bin/sh
-        run: |
-          apt-get -qq update
-          apt-get install -y make gcc g++
-          apt-get -y install libcurl4-openssl-dev mesa-common-dev libxxf86dga-dev libxrandr-dev libxxf86vm-dev libasound-dev
-<<<<<<< HEAD
-          make ${{ matrix.rule }} -j 4 ARCH=${{ matrix.arch }} CC=${{ matrix.cc }} DESTDIR=bin USE_RENDERER_DLOPEN=0 USE_SDL=0 USE_VULKAN=1 CNAME=urbanterror-slim-vulkan BUILD_SERVER=0
-=======
-          make ${{ matrix.rule }} -j 4 ARCH=${{ matrix.arch }} CC=${{ matrix.cc }} DESTDIR=bin USE_SDL=0 USE_RENDERER_DLOPEN=0 RENDERER_DEFAULT=vulkan CNAME=quake3e-vulkan BUILD_SERVER=0
->>>>>>> 1de1918f
-          make clean ARCH=${{ matrix.arch }} 
-          make ${{ matrix.rule }} -j 4 ARCH=${{ matrix.arch }} CC=${{ matrix.cc }} DESTDIR=bin USE_SDL=0 USE_RENDERER_DLOPEN=0 RENDERER_DEFAULT=opengl
-
-    - uses: actions/upload-artifact@v2
-      if: false
-      #if: matrix.cc == 'gcc' && matrix.config == 'Release'
-      with:
-        name: linux-${{ matrix.arch }}
-        path: bin
-        if-no-files-found: error
-        retention-days: 5
-
-  macos-x86:
-    name: ${{ matrix.config }} macOS x86_64
-    runs-on: macos-latest
-    strategy:
-      fail-fast: false
-      matrix:
-        arch: [x86_64]
-        cc: [clang]
-        config: [Release]
-        include:
-          - config: Release
-            rule: install
-
-    steps:
-    - name: Install tools
-      run: brew install coreutils sdl2
-
-    - uses: actions/checkout@v2
-      with:
-        submodules: recursive
-
-    - name: Build
-      run: |
-<<<<<<< HEAD
-        make ${{ matrix.rule }} -j 4 CC=${{ matrix.cc }} DESTDIR=bin INSTALL=ginstall USE_RENDERER_DLOPEN=0 USE_VULKAN=1 CNAME=urbanterror-slim-vulkan BUILD_SERVER=0
-=======
-        make ${{ matrix.rule }} -j 4 CC=${{ matrix.cc }} DESTDIR=bin INSTALL=ginstall USE_RENDERER_DLOPEN=0 RENDERER_DEFAULT=vulkan CNAME=quake3e-vulkan BUILD_SERVER=0
->>>>>>> 1de1918f
-        make clean ARCH=${{ matrix.arch }} 
-        make ${{ matrix.rule }} -j 4 CC=${{ matrix.cc }} DESTDIR=bin INSTALL=ginstall USE_RENDERER_DLOPEN=0 RENDERER_DEFAULT=opengl
-
-    - uses: actions/upload-artifact@v2
-      if: matrix.cc == 'clang' && matrix.config == 'Release'
-      with:
-        name: macos-${{ matrix.arch }}
-        path: bin
-        if-no-files-found: error
-        retention-days: 5
-
-  create-testing:
-    if: github.ref == 'refs/heads/master' && github.event_name == 'push' || github.event_name == 'workflow_dispatch'
-    needs: [windows-msys, windows-msvc, ubuntu-x86, ubuntu-arm, macos-x86]
-    runs-on: ubuntu-latest
-    steps:
-      - name: Download Artifacts
-        uses: actions/download-artifact@v2
-
-      - name: Create binary archives
-        run: |
-          7z a -r urt-slim-linux-x86.zip           ./linux-x86/*
-          7z a -r urt-slim-linux-x86_64.zip         ./linux-x86_64/*
-          7z a -r urt-slim-windows-mingw-x86.zip    ./windows-mingw-x86/*
-          7z a -r urt-slim-windows-mingw-x86_64.zip ./windows-mingw-x86_64/*
-          7z a -r urt-slim-windows-msvc-x86.zip     ./windows-msvc-x86/*
-          7z a -r urt-slim-windows-msvc-x86_64.zip  ./windows-msvc-x86_64/*
-          7z a -r urt-slim-windows-msvc-arm64.zip   ./windows-msvc-arm64/*
-          7z a -r urt-slim-macos-x86_64.zip         ./macos-x86_64/*
-#         7z a -r urt-slim-linux-aarch64.zip  ./linux-aarch64/*
-#         7z a -r urt-slim-linux-armv7.zip    ./linux-armv7/*
-
-      - name: Create latest build
-        uses: marvinpinto/action-automatic-releases@latest
-        with:
-          repo_token: ${{ secrets.GITHUB_TOKEN }}
-          automatic_release_tag: "latest"
-          prerelease: false
-          title: Latest Build
-          files: |
-            *.zip
-
-  update-release:
-    if: ${{ github.event_name == 'release' }}
-    needs: [windows-msys, windows-msvc, ubuntu-x86, ubuntu-arm, macos-x86]
-    runs-on: ubuntu-latest
-
-    strategy:
-      matrix:
-        include:
-          # - artifact_dir: linux-aarch64
-          #   artifact_name: urt-slim-linux-aarch64.zip
-
-          # - artifact_dir: linux-armv7
-          #  artifact_name: urt-slim-linux-armv7.zip
-
-          - artifact_dir: linux-x86
-            artifact_name: urt-slim-linux-x86.zip
-
-          - artifact_dir: linux-x86_64
-            artifact_name: urt-slim-linux-x86_64.zip
-
-          - artifact_dir: windows-mingw-x86
-<<<<<<< HEAD
-            artifact_name: urt-slim-windows-mingw-x86.zip
-
-          - artifact_dir: windows-mingw-x86_64
-            artifact_name: urt-slim-windows-mingw-x86_64.zip
-
-          - artifact_dir: windows-msvc-x86
-            artifact_name: urt-slim-windows-msvc-x86.zip
-
-          - artifact_dir: windows-msvc-x86_64
-            artifact_name: urt-slim-windows-msvc-x86_64.zip
-
-          - artifact_dir: windows-msvc-arm64
-            artifact_name: urt-slim-windows-msvc-arm64.zip
-=======
-#           artifact_name: quake3e-windows-mingw-x86.zip
-            artifact_name: quake3e-windows-x86.zip 
-
-          - artifact_dir: windows-mingw-x86_64
-#           artifact_name: quake3e-windows-mingw-x86_64.zip
-            artifact_name: quake3e-windows-x86_64.zip
-
-#         - artifact_dir: windows-msvc-x86
-#           artifact_name: quake3e-windows-msvc-x86.zip
-
-#         - artifact_dir: windows-msvc-x86_64
-#           artifact_name: quake3e-windows-msvc-x86_64.zip
-
-          - artifact_dir: windows-msvc-arm64
-#           artifact_name: quake3e-windows-msvc-arm64.zip
-            artifact_name: quake3e-windows-arm64.zip
->>>>>>> 1de1918f
-
-          - artifact_dir: macos-x86_64
-            artifact_name: urt-slim-macos-x86_64.zip
-
-    steps:
-      - name: Download Artifacts
-        uses: actions/download-artifact@v2
-
-      - name: Create archive
-        run: 7z a -r ${{ matrix.artifact_name }} ./${{ matrix.artifact_dir }}/*
-
-      - name: Upload archive
-        uses: "svenstaro/upload-release-action@v2"
-        with:
-          repo_token: ${{ secrets.GITHUB_TOKEN }}
-          tag: ${{ github.ref }}
-          overwrite: true
-          file: ${{ matrix.artifact_name }}
+name: build
+
+on:
+  pull_request:
+    paths-ignore:
+      - '**.md'
+      - '*.txt'
+      - '.gitignore'
+      - 'docs/*'
+  push:
+    branches:
+      - master
+    paths-ignore:
+      - '**.md'
+      - '*.txt'
+      - '.gitignore'
+      - 'docs/*'
+  release:
+    types: [published]
+
+  workflow_dispatch:
+
+jobs:
+  windows-msys:
+    name: ${{ matrix.config }} Windows ${{ matrix.arch }}
+    runs-on: windows-latest
+    strategy:
+      fail-fast: false
+      matrix:
+        arch: [x86, x86_64]
+        cc: [gcc]
+        config: [Release]
+        include:
+          - arch: x86
+            msystem: MINGW32
+            prefix: mingw-w64-i686
+
+          - arch: x86_64
+            msystem: MINGW64
+            prefix: mingw-w64-x86_64
+
+          - config: Release
+            rule: install
+
+    defaults:
+      run:
+        shell: msys2 {0}
+
+    steps:
+    - uses: msys2/setup-msys2@v2
+      with:
+        install: ${{ matrix.prefix }}-binutils ${{ matrix.prefix }}-make ${{ matrix.prefix }}-${{ matrix.cc }}
+        msystem: ${{ matrix.msystem }}
+        path-type: minimal
+        release: false
+        update: false
+
+    - uses: actions/checkout@v2
+      with:
+        submodules: recursive
+
+    - name: Build
+      run: |
+        make ${{ matrix.rule }} -j 8 ARCH=${{ matrix.arch }} CC=${{ matrix.cc }} DESTDIR=bin USE_SDL=0 USE_RENDERER_DLOPEN=0 RENDERER_DEFAULT=vulkan CNAME=urbanterror-slim-vulkan BUILD_SERVER=0
+        make clean ARCH=${{ matrix.arch }}
+        make ${{ matrix.rule }} -j 8 ARCH=${{ matrix.arch }} CC=${{ matrix.cc }} DESTDIR=bin USE_SDL=0 USE_RENDERER_DLOPEN=0 RENDERER_DEFAULT=opengl
+
+    - uses: actions/upload-artifact@v2
+      if: matrix.cc == 'gcc' && matrix.config == 'Release'
+      with:
+        name: windows-mingw-${{ matrix.arch }}
+        path: bin
+        if-no-files-found: error
+        retention-days: 5
+
+  windows-msvc:
+    name: ${{ matrix.config }} Windows ${{ matrix.arch }}
+    runs-on: windows-latest
+    strategy:
+      fail-fast: false
+      matrix:
+        arch: [arm64, x86, x64]
+        config: [Release]
+        include:
+          - arch: arm64
+            platform: ARM64
+            suffix: .arm64
+            pkg_suffix: arm64
+
+          - arch: x86
+            platform: Win32
+            pkg_suffix: x86
+
+          - arch: x64
+            platform: x64
+            suffix: .x64
+            pkg_suffix: x86_64
+
+    steps:
+    - uses: microsoft/setup-msbuild@v1.0.2
+
+    - uses: actions/checkout@v2
+      with:
+        submodules: recursive
+
+    - name: Build
+      run: |
+        mkdir bin
+
+        msbuild code\win32\msvc2017\quake3e-ded.vcxproj -m -p:TargetName=urbanterror-slim.ded,Configuration=${{ matrix.config }},Platform=${{ matrix.platform }}
+
+        copy code\win32\msvc2017\output\urbanterror-slim.ded.exe bin\urbanterror-slim.ded${{ matrix.suffix }}.exe
+
+        msbuild code\win32\msvc2017\renderer.vcxproj -m -p:Configuration=${{ matrix.config }},Platform=${{ matrix.platform }}
+        msbuild code\win32\msvc2017\quake3e.vcxproj -m -p:TargetName=urbanterror-slim,Configuration=${{ matrix.config }},Platform=${{ matrix.platform }},UseWasapi=USE_WASAPI=0
+
+        copy code\win32\msvc2017\output\urbanterror-slim.exe bin\urbanterror-slim${{ matrix.suffix }}.exe
+
+        msbuild code\win32\msvc2017\renderer.vcxproj -t:Clean -m -p:Configuration=${{ matrix.config }},Platform=${{ matrix.platform }}
+        msbuild code\win32\msvc2017\quake3e.vcxproj -t:Clean -m -p:TargetName=urbanterror-slim,Configuration=${{ matrix.config }},Platform=${{ matrix.platform }}
+
+        msbuild code\win32\msvc2017\renderervk.vcxproj -m -p:Configuration=${{ matrix.config }},Platform=${{ matrix.platform }}
+        msbuild code\win32\msvc2017\quake3e.vcxproj -m -p:TargetName=urbanterror-slim,Configuration=${{ matrix.config }},Platform=${{ matrix.platform }},UseWasapi=USE_WASAPI=0
+
+        copy code\win32\msvc2017\output\urbanterror-slim.exe bin\urbanterror-slim-vulkan${{ matrix.suffix }}.exe
+
+    - uses: actions/upload-artifact@v2
+      if: ${{ matrix.config == 'Release' }}
+      with:
+        name: windows-msvc-${{ matrix.pkg_suffix }}
+        path: bin
+        if-no-files-found: error
+        retention-days: 5
+        
+  ubuntu-x86:
+    name: ${{ matrix.config }} Ubuntu ${{ matrix.arch }}
+    runs-on: ubuntu-20.04
+    strategy:
+      fail-fast: false
+      matrix:
+        arch: [x86, x86_64]
+        cc: [gcc]
+        config: [Release]
+        include:
+          - config: Release
+            rule: install
+          - arch: x86
+            use_sdl: USE_SDL=0
+          - arch: x86_64
+            use_sdl: USE_SDL=1
+
+    steps:
+    - name: Install tools
+      run: |
+        if [ ${{ matrix.arch }} == "x86" ]; then
+          sudo dpkg --add-architecture i386
+          sudo apt-get -qq update
+          sudo apt-get -y install gcc-multilib libcurl4-openssl-dev:i386 mesa-common-dev:i386 libxxf86dga-dev:i386 libxrandr-dev:i386 libxxf86vm-dev:i386 libasound-dev:i386
+        else
+          sudo apt-get -qq update
+          sudo apt-get -y install libcurl4-openssl-dev mesa-common-dev libxxf86dga-dev libxrandr-dev libxxf86vm-dev libasound-dev libsdl2-dev
+        fi
+
+    - uses: actions/checkout@v2
+      with:
+        submodules: recursive
+
+    - name: Build
+      run: |
+        make ${{ matrix.rule }} -j 8 ARCH=${{ matrix.arch }} CC=${{ matrix.cc }} DESTDIR=bin ${{ matrix.use_sdl }} USE_RENDERER_DLOPEN=0 RENDERER_DEFAULT=vulkan CNAME=urbanterror-slim-vulkan BUILD_SERVER=0
+        make clean ARCH=${{ matrix.arch }} 
+        make ${{ matrix.rule }} -j 8 ARCH=${{ matrix.arch }} CC=${{ matrix.cc }} DESTDIR=bin ${{ matrix.use_sdl }} USE_RENDERER_DLOPEN=0 RENDERER_DEFAULT=opengl
+
+    - uses: actions/upload-artifact@v2
+      if: matrix.cc == 'gcc' && matrix.config == 'Release'
+      with:
+        name: linux-${{ matrix.arch }}
+        path: bin
+        if-no-files-found: error
+        retention-days: 5
+
+  ubuntu-arm:
+    name: ${{ matrix.config }} Ubuntu ${{ matrix.arch }}
+    runs-on: ubuntu-latest
+    strategy:
+      fail-fast: false
+      matrix:
+        arch: [aarch64, armv7]
+        cc: [gcc]
+        config: [Release]
+        include:
+          - config: Release
+            rule: install
+
+    steps:
+    - uses: actions/checkout@v2
+      if: false
+      with:
+        submodules: recursive
+
+    - name: Build ${{ matrix.arch }}
+      uses: uraimo/run-on-arch-action@v2.0.5
+      if: false
+      with:
+        arch: ${{ matrix.arch }}
+        distro: ubuntu20.04
+        githubToken: ${{ github.token }}
+        shell: /bin/sh
+        run: |
+          apt-get -qq update
+          apt-get install -y make gcc g++
+          apt-get -y install libcurl4-openssl-dev mesa-common-dev libxxf86dga-dev libxrandr-dev libxxf86vm-dev libasound-dev
+          make ${{ matrix.rule }} -j 4 ARCH=${{ matrix.arch }} CC=${{ matrix.cc }} DESTDIR=bin USE_SDL=0 USE_RENDERER_DLOPEN=0 RENDERER_DEFAULT=vulkan CNAME=urbanterror-slim-vulkan BUILD_SERVER=0
+          make clean ARCH=${{ matrix.arch }} 
+          make ${{ matrix.rule }} -j 4 ARCH=${{ matrix.arch }} CC=${{ matrix.cc }} DESTDIR=bin USE_SDL=0 USE_RENDERER_DLOPEN=0 RENDERER_DEFAULT=opengl
+
+    - uses: actions/upload-artifact@v2
+      if: false
+      #if: matrix.cc == 'gcc' && matrix.config == 'Release'
+      with:
+        name: linux-${{ matrix.arch }}
+        path: bin
+        if-no-files-found: error
+        retention-days: 5
+
+  macos-x86:
+    name: ${{ matrix.config }} macOS x86_64
+    runs-on: macos-latest
+    strategy:
+      fail-fast: false
+      matrix:
+        arch: [x86_64]
+        cc: [clang]
+        config: [Release]
+        include:
+          - config: Release
+            rule: install
+
+    steps:
+    - name: Install tools
+      run: brew install coreutils sdl2
+
+    - uses: actions/checkout@v2
+      with:
+        submodules: recursive
+
+    - name: Build
+      run: |
+        make ${{ matrix.rule }} -j 4 CC=${{ matrix.cc }} DESTDIR=bin INSTALL=ginstall USE_RENDERER_DLOPEN=0 RENDERER_DEFAULT=vulkan CNAME=urbanterror-slim-vulkan BUILD_SERVER=0
+        make clean ARCH=${{ matrix.arch }} 
+        make ${{ matrix.rule }} -j 4 CC=${{ matrix.cc }} DESTDIR=bin INSTALL=ginstall USE_RENDERER_DLOPEN=0 RENDERER_DEFAULT=opengl
+
+    - uses: actions/upload-artifact@v2
+      if: matrix.cc == 'clang' && matrix.config == 'Release'
+      with:
+        name: macos-${{ matrix.arch }}
+        path: bin
+        if-no-files-found: error
+        retention-days: 5
+
+  create-testing:
+    if: github.ref == 'refs/heads/master' && github.event_name == 'push' || github.event_name == 'workflow_dispatch'
+    needs: [windows-msys, windows-msvc, ubuntu-x86, ubuntu-arm, macos-x86]
+    runs-on: ubuntu-latest
+    steps:
+      - name: Download Artifacts
+        uses: actions/download-artifact@v2
+
+      - name: Create binary archives
+        run: |
+          7z a -r urt-slim-linux-x86.zip           ./linux-x86/*
+          7z a -r urt-slim-linux-x86_64.zip         ./linux-x86_64/*
+          7z a -r urt-slim-windows-mingw-x86.zip    ./windows-mingw-x86/*
+          7z a -r urt-slim-windows-mingw-x86_64.zip ./windows-mingw-x86_64/*
+          7z a -r urt-slim-windows-msvc-x86.zip     ./windows-msvc-x86/*
+          7z a -r urt-slim-windows-msvc-x86_64.zip  ./windows-msvc-x86_64/*
+          7z a -r urt-slim-windows-msvc-arm64.zip   ./windows-msvc-arm64/*
+          7z a -r urt-slim-macos-x86_64.zip         ./macos-x86_64/*
+#         7z a -r urt-slim-linux-aarch64.zip  ./linux-aarch64/*
+#         7z a -r urt-slim-linux-armv7.zip    ./linux-armv7/*
+
+      - name: Create latest build
+        uses: marvinpinto/action-automatic-releases@latest
+        with:
+          repo_token: ${{ secrets.GITHUB_TOKEN }}
+          automatic_release_tag: "latest"
+          prerelease: false
+          title: Latest Build
+          files: |
+            *.zip
+
+  update-release:
+    if: ${{ github.event_name == 'release' }}
+    needs: [windows-msys, windows-msvc, ubuntu-x86, ubuntu-arm, macos-x86]
+    runs-on: ubuntu-latest
+
+    strategy:
+      matrix:
+        include:
+          # - artifact_dir: linux-aarch64
+          #   artifact_name: urt-slim-linux-aarch64.zip
+
+          # - artifact_dir: linux-armv7
+          #  artifact_name: urt-slim-linux-armv7.zip
+
+          - artifact_dir: linux-x86
+            artifact_name: urt-slim-linux-x86.zip
+
+          - artifact_dir: linux-x86_64
+            artifact_name: urt-slim-linux-x86_64.zip
+
+          - artifact_dir: windows-mingw-x86
+            artifact_name: urt-slim-windows-mingw-x86.zip
+
+          - artifact_dir: windows-mingw-x86_64
+            artifact_name: urt-slim-windows-mingw-x86_64.zip
+
+          - artifact_dir: windows-msvc-x86
+            artifact_name: urt-slim-windows-msvc-x86.zip
+
+          - artifact_dir: windows-msvc-x86_64
+            artifact_name: urt-slim-windows-msvc-x86_64.zip
+
+          - artifact_dir: windows-msvc-arm64
+            artifact_name: urt-slim-windows-msvc-arm64.zip
+
+          - artifact_dir: macos-x86_64
+            artifact_name: urt-slim-macos-x86_64.zip
+
+    steps:
+      - name: Download Artifacts
+        uses: actions/download-artifact@v2
+
+      - name: Create archive
+        run: 7z a -r ${{ matrix.artifact_name }} ./${{ matrix.artifact_dir }}/*
+
+      - name: Upload archive
+        uses: "svenstaro/upload-release-action@v2"
+        with:
+          repo_token: ${{ secrets.GITHUB_TOKEN }}
+          tag: ${{ github.ref }}
+          overwrite: true
+          file: ${{ matrix.artifact_name }}