# Urbanterror Slim

<<<<<<< HEAD
This is a Modded Quake3e with minimal changes to be able to run Urbanterror. Has better performance than stock binary. If you have fps drops with stock binary, try it. 
=======
[![build](../../workflows/build/badge.svg)](../../actions?query=workflow%3Abuild) * <a href="https://discord.com/invite/X3Exs4C"><img src="https://img.shields.io/discord/314456230649135105?color=7289da&logo=discord&logoColor=white" alt="Discord server" /></a>
>>>>>>> 1de1918f

Latest builds: https://github.com/omg-urt/urbanterror-slim/releases

Download and extract to your /opt/urbanterror or where you have the stock urbanterror binary. Then run.

Some notes:

If you have problems with mouse, open console and change in_mouse to 1, then restart game.\
This binary is only for running urbanterror. Don't try to run other mods of quake3 on it.

For more info on quake3e read below. 

This is a modern  Quake III Arena engine aimed to be fast, secure and compatible with all existing Q3A mods.
It is based on last non-SDL source dump of [ioquake3](https://github.com/ioquake/ioq3) with latest upstream fixes applied.

Go to [Releases](../../releases) section to download latest binaries for your platform or follow [Build Instructions](#build-instructions)

*This repository does not contain any game content so in order to play you must copy the resulting binaries into your existing Quake III Arena installation*

**Key features**:

* optimized OpenGL renderer
* optimized Vulkan renderer
* raw mouse input support, enabled automatically instead of DirectInput(**\in_mouse 1**) if available
* unlagged mouse events processing, can be reverted by setting **\in_lagged 1**
* **\in_minimize** - hotkey for minimize/restore main window (win32-only, direct replacement for Q3Minimizer)
* **\video-pipe** - to use external ffmpeg binary as an encoder for better quality and smaller output files
* significally reworked QVM (Quake Virtual Machine)
* improved server-side DoS protection, much reduced memory usage
* raised filesystem limits (up to 20,000 maps can be handled in a single directory)
* reworked Zone memory allocator, no more out-of-memory errors
* non-intrusive support for SDL2 backend (video, audio, input), selectable at compile time
* tons of bug fixes and other improvements

## Vulkan renderer

Based on [Quake-III-Arena-Kenny-Edition](https://github.com/kennyalive/Quake-III-Arena-Kenny-Edition) with many additions:

* high-quality per-pixel dynamic lighting
* very fast flares (**\r_flares 1**)
* anisotropic filtering (**\r_ext_texture_filter_anisotropic**)
* greatly reduced API overhead (call/dispatch ratio)
* flexible vertex buffer memory management to allow loading huge maps
* multiple command buffers to reduce processing bottlenecks
* reversed depth buffer to eliminate z-fighting on big maps
* merged lightmaps (atlases)
* multitexturing optimizations
* static world surfaces cached in VBO (**\r_vbo 1**)
* useful debug markers for tools like RenderDoc
* fixed framebuffer corruption on some Intel iGPUs
* offscreen rendering, enabled with **\r_fbo 1**, all following requires it enabled:
* `screenMap` texture rendering - to create realistic environment reflections
* multisample anti-aliasing (**\r_ext_multisample**)
* supersample anti-aliasing (**\r_ext_supersample**)
* per-window gamma-correction which is important for screen-capture tools like OBS
* you can minimize game window any time during **\video**|**\video-pipe** recording
* high dynamic range render targets (**\r_hdr 1**) to avoid color banding
* bloom post-processing effect
* arbitrary resolution rendering
* greyscale mode

In general, not counting offscreen rendering features you might expect from 10% to 200%+ FPS increase comparing to KE's original version

Highly recommended to use on modern systems

## OpenGL renderer

Based on classic OpenGL renderers from [idq3](https://github.com/id-Software/Quake-III-Arena)/[ioquake3](https://github.com/ioquake/ioq3)/[cnq3](https://bitbucket.org/CPMADevs/cnq3)/[openarena](https://github.com/OpenArena/engine), features:

* OpenGL 1.1 compatible, uses features from newer versions whenever available
* high-quality per-pixel dynamic lighting, can be triggered by **\r_dlightMode** cvar
* merged lightmaps (atlases)
* static world surfaces cached in VBO (**\r_vbo 1**)
* all set of offscreen rendering features mentioned in Vulkan renderer, plus:
* bloom reflection post-processing effect

Performance is usually greater or equal to other opengl1 renderers

## OpenGL2 renderer

Original ioquake3 renderer, performance is very poor on non-nvidia systems, unmaintained

## Build Instructions

### windows/msvc

Install Visual Studio Community Edition 2017 or later and compile `quake3e` project from solution

`code/win32/msvc2017/quake3e.sln`

Copy resulting exe from `code/win32/msvc2017/output` directory

To compile with Vulkan backend - clean solution, right click on `quake3e` project, find `Project Dependencies` and select `renderervk` instead of `renderer`

---

### windows/mingw

All build dependencies (libraries, headers) are bundled-in

Build with either `make ARCH=x86` or `make ARCH=x86_64` commands depending on your target system, then copy resulting binaries from created `build` directory or use command:

`make install DESTDIR=<path_to_game_files>`

---

### linux/bsd

You may need to run the following commands to install packages (using fresh ubuntu-18.04 installation as example):

* sudo apt install make gcc libcurl4-openssl-dev mesa-common-dev
* sudo apt install libxxf86dga-dev libxrandr-dev libxxf86vm-dev libasound-dev
* sudo apt install libsdl2-dev

Build with: `make`

Copy the resulting binaries from created `build` directory or use command:

`make install DESTDIR=<path_to_game_files>`

---

### raspberry pi os

Install the build dependencies:

* apt install libsdl2-dev libxxf86dga-dev libcurl4-openssl-dev

Build with: `make`

Copy the resulting binaries from created `build` directory or use command:

`make install DESTDIR=<path_to_game_files>`

---

### macos

* install the official SDL2 framework to /Library/Frameworks
* `brew install molten-vk` or install Vulkan SDK to use MoltenVK library

Build with: `make`

Copy the resulting binaries from created `build` directory

---

Several Makefile options are available for linux/mingw/macos builds:

`BUILD_CLIENT=1` - build unified client/server executable, enabled by default

`BUILD_SERVER=1` - build dedicated server executable, enabled by default

`USE_SDL=0`- use SDL2 backend for video, audio, input subsystems, enabled by default, enforced for macos

`USE_VULKAN=1` - build vulkan modular renderer, enabled by default

`USE_OPENGL=1` - build opengl modular renderer, enabled by default

`USE_OPENGL2=0` - build opengl2 modular renderer, disabled by default

`USE_RENDERER_DLOPEN=1` - do not link single renderer into client binary, compile all enabled renderers as dynamic libraries and allow to switch them on the fly via `\cl_renderer` cvar, enabled by default

`RENDERER_DEFAULT=opengl` - set default value for `\cl_renderer` cvar or use selected renderer for static build for `USE_RENDERER_DLOPEN=0`, valid options are `opengl`, `opengl2`, `vulkan`

`USE_SYSTEM_JPEG=0` - use current system JPEG library, disabled by default

Example:

`make BUILD_SERVER=0 USE_RENDERER_DLOPEN=0 RENDERER_DEFAULT=vulkan` - which means do not build dedicated binary, build client with single static vulkan renderer

## Contacts

Discord channel: https://discordapp.com/invite/X3Exs4C

## Links

* https://bitbucket.org/CPMADevs/cnq3
* https://github.com/ioquake/ioq3
* https://github.com/kennyalive/Quake-III-Arena-Kenny-Edition
* https://github.com/OpenArena/engine
<|MERGE_RESOLUTION|>--- conflicted
+++ resolved
@@ -1,188 +1,184 @@
-# Urbanterror Slim
-
-<<<<<<< HEAD
-This is a Modded Quake3e with minimal changes to be able to run Urbanterror. Has better performance than stock binary. If you have fps drops with stock binary, try it. 
-=======
-[![build](../../workflows/build/badge.svg)](../../actions?query=workflow%3Abuild) * <a href="https://discord.com/invite/X3Exs4C"><img src="https://img.shields.io/discord/314456230649135105?color=7289da&logo=discord&logoColor=white" alt="Discord server" /></a>
->>>>>>> 1de1918f
-
-Latest builds: https://github.com/omg-urt/urbanterror-slim/releases
-
-Download and extract to your /opt/urbanterror or where you have the stock urbanterror binary. Then run.
-
-Some notes:
-
-If you have problems with mouse, open console and change in_mouse to 1, then restart game.\
-This binary is only for running urbanterror. Don't try to run other mods of quake3 on it.
-
-For more info on quake3e read below. 
-
-This is a modern  Quake III Arena engine aimed to be fast, secure and compatible with all existing Q3A mods.
-It is based on last non-SDL source dump of [ioquake3](https://github.com/ioquake/ioq3) with latest upstream fixes applied.
-
-Go to [Releases](../../releases) section to download latest binaries for your platform or follow [Build Instructions](#build-instructions)
-
-*This repository does not contain any game content so in order to play you must copy the resulting binaries into your existing Quake III Arena installation*
-
-**Key features**:
-
-* optimized OpenGL renderer
-* optimized Vulkan renderer
-* raw mouse input support, enabled automatically instead of DirectInput(**\in_mouse 1**) if available
-* unlagged mouse events processing, can be reverted by setting **\in_lagged 1**
-* **\in_minimize** - hotkey for minimize/restore main window (win32-only, direct replacement for Q3Minimizer)
-* **\video-pipe** - to use external ffmpeg binary as an encoder for better quality and smaller output files
-* significally reworked QVM (Quake Virtual Machine)
-* improved server-side DoS protection, much reduced memory usage
-* raised filesystem limits (up to 20,000 maps can be handled in a single directory)
-* reworked Zone memory allocator, no more out-of-memory errors
-* non-intrusive support for SDL2 backend (video, audio, input), selectable at compile time
-* tons of bug fixes and other improvements
-
-## Vulkan renderer
-
-Based on [Quake-III-Arena-Kenny-Edition](https://github.com/kennyalive/Quake-III-Arena-Kenny-Edition) with many additions:
-
-* high-quality per-pixel dynamic lighting
-* very fast flares (**\r_flares 1**)
-* anisotropic filtering (**\r_ext_texture_filter_anisotropic**)
-* greatly reduced API overhead (call/dispatch ratio)
-* flexible vertex buffer memory management to allow loading huge maps
-* multiple command buffers to reduce processing bottlenecks
-* reversed depth buffer to eliminate z-fighting on big maps
-* merged lightmaps (atlases)
-* multitexturing optimizations
-* static world surfaces cached in VBO (**\r_vbo 1**)
-* useful debug markers for tools like RenderDoc
-* fixed framebuffer corruption on some Intel iGPUs
-* offscreen rendering, enabled with **\r_fbo 1**, all following requires it enabled:
-* `screenMap` texture rendering - to create realistic environment reflections
-* multisample anti-aliasing (**\r_ext_multisample**)
-* supersample anti-aliasing (**\r_ext_supersample**)
-* per-window gamma-correction which is important for screen-capture tools like OBS
-* you can minimize game window any time during **\video**|**\video-pipe** recording
-* high dynamic range render targets (**\r_hdr 1**) to avoid color banding
-* bloom post-processing effect
-* arbitrary resolution rendering
-* greyscale mode
-
-In general, not counting offscreen rendering features you might expect from 10% to 200%+ FPS increase comparing to KE's original version
-
-Highly recommended to use on modern systems
-
-## OpenGL renderer
-
-Based on classic OpenGL renderers from [idq3](https://github.com/id-Software/Quake-III-Arena)/[ioquake3](https://github.com/ioquake/ioq3)/[cnq3](https://bitbucket.org/CPMADevs/cnq3)/[openarena](https://github.com/OpenArena/engine), features:
-
-* OpenGL 1.1 compatible, uses features from newer versions whenever available
-* high-quality per-pixel dynamic lighting, can be triggered by **\r_dlightMode** cvar
-* merged lightmaps (atlases)
-* static world surfaces cached in VBO (**\r_vbo 1**)
-* all set of offscreen rendering features mentioned in Vulkan renderer, plus:
-* bloom reflection post-processing effect
-
-Performance is usually greater or equal to other opengl1 renderers
-
-## OpenGL2 renderer
-
-Original ioquake3 renderer, performance is very poor on non-nvidia systems, unmaintained
-
-## Build Instructions
-
-### windows/msvc
-
-Install Visual Studio Community Edition 2017 or later and compile `quake3e` project from solution
-
-`code/win32/msvc2017/quake3e.sln`
-
-Copy resulting exe from `code/win32/msvc2017/output` directory
-
-To compile with Vulkan backend - clean solution, right click on `quake3e` project, find `Project Dependencies` and select `renderervk` instead of `renderer`
-
----
-
-### windows/mingw
-
-All build dependencies (libraries, headers) are bundled-in
-
-Build with either `make ARCH=x86` or `make ARCH=x86_64` commands depending on your target system, then copy resulting binaries from created `build` directory or use command:
-
-`make install DESTDIR=<path_to_game_files>`
-
----
-
-### linux/bsd
-
-You may need to run the following commands to install packages (using fresh ubuntu-18.04 installation as example):
-
-* sudo apt install make gcc libcurl4-openssl-dev mesa-common-dev
-* sudo apt install libxxf86dga-dev libxrandr-dev libxxf86vm-dev libasound-dev
-* sudo apt install libsdl2-dev
-
-Build with: `make`
-
-Copy the resulting binaries from created `build` directory or use command:
-
-`make install DESTDIR=<path_to_game_files>`
-
----
-
-### raspberry pi os
-
-Install the build dependencies:
-
-* apt install libsdl2-dev libxxf86dga-dev libcurl4-openssl-dev
-
-Build with: `make`
-
-Copy the resulting binaries from created `build` directory or use command:
-
-`make install DESTDIR=<path_to_game_files>`
-
----
-
-### macos
-
-* install the official SDL2 framework to /Library/Frameworks
-* `brew install molten-vk` or install Vulkan SDK to use MoltenVK library
-
-Build with: `make`
-
-Copy the resulting binaries from created `build` directory
-
----
-
-Several Makefile options are available for linux/mingw/macos builds:
-
-`BUILD_CLIENT=1` - build unified client/server executable, enabled by default
-
-`BUILD_SERVER=1` - build dedicated server executable, enabled by default
-
-`USE_SDL=0`- use SDL2 backend for video, audio, input subsystems, enabled by default, enforced for macos
-
-`USE_VULKAN=1` - build vulkan modular renderer, enabled by default
-
-`USE_OPENGL=1` - build opengl modular renderer, enabled by default
-
-`USE_OPENGL2=0` - build opengl2 modular renderer, disabled by default
-
-`USE_RENDERER_DLOPEN=1` - do not link single renderer into client binary, compile all enabled renderers as dynamic libraries and allow to switch them on the fly via `\cl_renderer` cvar, enabled by default
-
-`RENDERER_DEFAULT=opengl` - set default value for `\cl_renderer` cvar or use selected renderer for static build for `USE_RENDERER_DLOPEN=0`, valid options are `opengl`, `opengl2`, `vulkan`
-
-`USE_SYSTEM_JPEG=0` - use current system JPEG library, disabled by default
-
-Example:
-
-`make BUILD_SERVER=0 USE_RENDERER_DLOPEN=0 RENDERER_DEFAULT=vulkan` - which means do not build dedicated binary, build client with single static vulkan renderer
-
-## Contacts
-
-Discord channel: https://discordapp.com/invite/X3Exs4C
-
-## Links
-
-* https://bitbucket.org/CPMADevs/cnq3
-* https://github.com/ioquake/ioq3
-* https://github.com/kennyalive/Quake-III-Arena-Kenny-Edition
-* https://github.com/OpenArena/engine
+# Urbanterror Slim
+
+This is a Modded Quake3e with minimal changes to be able to run Urbanterror. Has better performance than stock binary. If you have fps drops with stock binary, try it. 
+
+Latest builds: https://github.com/omg-urt/urbanterror-slim/releases
+
+Download and extract to your /opt/urbanterror or where you have the stock urbanterror binary. Then run.
+
+Some notes:
+
+If you have problems with mouse, open console and change in_mouse to 1, then restart game.\
+This binary is only for running urbanterror. Don't try to run other mods of quake3 on it.
+
+For more info on quake3e read below. 
+
+This is a modern  Quake III Arena engine aimed to be fast, secure and compatible with all existing Q3A mods.
+It is based on last non-SDL source dump of [ioquake3](https://github.com/ioquake/ioq3) with latest upstream fixes applied.
+
+Go to [Releases](../../releases) section to download latest binaries for your platform or follow [Build Instructions](#build-instructions)
+
+*This repository does not contain any game content so in order to play you must copy the resulting binaries into your existing Quake III Arena installation*
+
+**Key features**:
+
+* optimized OpenGL renderer
+* optimized Vulkan renderer
+* raw mouse input support, enabled automatically instead of DirectInput(**\in_mouse 1**) if available
+* unlagged mouse events processing, can be reverted by setting **\in_lagged 1**
+* **\in_minimize** - hotkey for minimize/restore main window (win32-only, direct replacement for Q3Minimizer)
+* **\video-pipe** - to use external ffmpeg binary as an encoder for better quality and smaller output files
+* significally reworked QVM (Quake Virtual Machine)
+* improved server-side DoS protection, much reduced memory usage
+* raised filesystem limits (up to 20,000 maps can be handled in a single directory)
+* reworked Zone memory allocator, no more out-of-memory errors
+* non-intrusive support for SDL2 backend (video, audio, input), selectable at compile time
+* tons of bug fixes and other improvements
+
+## Vulkan renderer
+
+Based on [Quake-III-Arena-Kenny-Edition](https://github.com/kennyalive/Quake-III-Arena-Kenny-Edition) with many additions:
+
+* high-quality per-pixel dynamic lighting
+* very fast flares (**\r_flares 1**)
+* anisotropic filtering (**\r_ext_texture_filter_anisotropic**)
+* greatly reduced API overhead (call/dispatch ratio)
+* flexible vertex buffer memory management to allow loading huge maps
+* multiple command buffers to reduce processing bottlenecks
+* reversed depth buffer to eliminate z-fighting on big maps
+* merged lightmaps (atlases)
+* multitexturing optimizations
+* static world surfaces cached in VBO (**\r_vbo 1**)
+* useful debug markers for tools like RenderDoc
+* fixed framebuffer corruption on some Intel iGPUs
+* offscreen rendering, enabled with **\r_fbo 1**, all following requires it enabled:
+* `screenMap` texture rendering - to create realistic environment reflections
+* multisample anti-aliasing (**\r_ext_multisample**)
+* supersample anti-aliasing (**\r_ext_supersample**)
+* per-window gamma-correction which is important for screen-capture tools like OBS
+* you can minimize game window any time during **\video**|**\video-pipe** recording
+* high dynamic range render targets (**\r_hdr 1**) to avoid color banding
+* bloom post-processing effect
+* arbitrary resolution rendering
+* greyscale mode
+
+In general, not counting offscreen rendering features you might expect from 10% to 200%+ FPS increase comparing to KE's original version
+
+Highly recommended to use on modern systems
+
+## OpenGL renderer
+
+Based on classic OpenGL renderers from [idq3](https://github.com/id-Software/Quake-III-Arena)/[ioquake3](https://github.com/ioquake/ioq3)/[cnq3](https://bitbucket.org/CPMADevs/cnq3)/[openarena](https://github.com/OpenArena/engine), features:
+
+* OpenGL 1.1 compatible, uses features from newer versions whenever available
+* high-quality per-pixel dynamic lighting, can be triggered by **\r_dlightMode** cvar
+* merged lightmaps (atlases)
+* static world surfaces cached in VBO (**\r_vbo 1**)
+* all set of offscreen rendering features mentioned in Vulkan renderer, plus:
+* bloom reflection post-processing effect
+
+Performance is usually greater or equal to other opengl1 renderers
+
+## OpenGL2 renderer
+
+Original ioquake3 renderer, performance is very poor on non-nvidia systems, unmaintained
+
+## Build Instructions
+
+### windows/msvc
+
+Install Visual Studio Community Edition 2017 or later and compile `quake3e` project from solution
+
+`code/win32/msvc2017/quake3e.sln`
+
+Copy resulting exe from `code/win32/msvc2017/output` directory
+
+To compile with Vulkan backend - clean solution, right click on `quake3e` project, find `Project Dependencies` and select `renderervk` instead of `renderer`
+
+---
+
+### windows/mingw
+
+All build dependencies (libraries, headers) are bundled-in
+
+Build with either `make ARCH=x86` or `make ARCH=x86_64` commands depending on your target system, then copy resulting binaries from created `build` directory or use command:
+
+`make install DESTDIR=<path_to_game_files>`
+
+---
+
+### linux/bsd
+
+You may need to run the following commands to install packages (using fresh ubuntu-18.04 installation as example):
+
+* sudo apt install make gcc libcurl4-openssl-dev mesa-common-dev
+* sudo apt install libxxf86dga-dev libxrandr-dev libxxf86vm-dev libasound-dev
+* sudo apt install libsdl2-dev
+
+Build with: `make`
+
+Copy the resulting binaries from created `build` directory or use command:
+
+`make install DESTDIR=<path_to_game_files>`
+
+---
+
+### raspberry pi os
+
+Install the build dependencies:
+
+* apt install libsdl2-dev libxxf86dga-dev libcurl4-openssl-dev
+
+Build with: `make`
+
+Copy the resulting binaries from created `build` directory or use command:
+
+`make install DESTDIR=<path_to_game_files>`
+
+---
+
+### macos
+
+* install the official SDL2 framework to /Library/Frameworks
+* `brew install molten-vk` or install Vulkan SDK to use MoltenVK library
+
+Build with: `make`
+
+Copy the resulting binaries from created `build` directory
+
+---
+
+Several Makefile options are available for linux/mingw/macos builds:
+
+`BUILD_CLIENT=1` - build unified client/server executable, enabled by default
+
+`BUILD_SERVER=1` - build dedicated server executable, enabled by default
+
+`USE_SDL=0`- use SDL2 backend for video, audio, input subsystems, enabled by default, enforced for macos
+
+`USE_VULKAN=1` - build vulkan modular renderer, enabled by default
+
+`USE_OPENGL=1` - build opengl modular renderer, enabled by default
+
+`USE_OPENGL2=0` - build opengl2 modular renderer, disabled by default
+
+`USE_RENDERER_DLOPEN=1` - do not link single renderer into client binary, compile all enabled renderers as dynamic libraries and allow to switch them on the fly via `\cl_renderer` cvar, enabled by default
+
+`RENDERER_DEFAULT=opengl` - set default value for `\cl_renderer` cvar or use selected renderer for static build for `USE_RENDERER_DLOPEN=0`, valid options are `opengl`, `opengl2`, `vulkan`
+
+`USE_SYSTEM_JPEG=0` - use current system JPEG library, disabled by default
+
+Example:
+
+`make BUILD_SERVER=0 USE_RENDERER_DLOPEN=0 RENDERER_DEFAULT=vulkan` - which means do not build dedicated binary, build client with single static vulkan renderer
+
+## Contacts
+
+Discord channel: https://discordapp.com/invite/X3Exs4C
+
+## Links
+
+* https://bitbucket.org/CPMADevs/cnq3
+* https://github.com/ioquake/ioq3
+* https://github.com/kennyalive/Quake-III-Arena-Kenny-Edition
+* https://github.com/OpenArena/engine